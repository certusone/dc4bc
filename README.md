--- conflicted
+++ resolved
@@ -102,8 +102,7 @@
 
 If not enough participants signal their willingness to sign within a timeout or signal their rejection to sign, the signature process is aborted.
 
-<<<<<<< HEAD
-We organize logic in the hot node as a set of simple state machines that change state only by external trigger, such as CLI command, message from cold node, or a new message on Bulletin Board. That way it can be easily tested and audited.
+We organize logic in the hot node as a set of simple state machines that change state only by external trigger, such as CLI command, a message from the cold node, or a new message on Bulletin Board. That way it can be easily tested and audited.
 
 # Finite-state machines description
 
@@ -126,7 +125,4 @@
 ![DKGProposalFSM](images/dkgFSM.png)
 
 ### SigningProposalFSM
-![SigningProposalFSM](images/signingFSM.png)
-=======
-We organize logic in the hot node as a set of simple state machines that change state only by external trigger, such as CLI command, a message from the cold node, or a new message on Bulletin Board. That way it can be easily tested and audited.
->>>>>>> 294044fd
+![SigningProposalFSM](images/signingFSM.png)