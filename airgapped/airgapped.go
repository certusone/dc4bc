--- conflicted
+++ resolved
@@ -23,14 +23,7 @@
 )
 
 const (
-<<<<<<< HEAD
-	pubKeyDBKey     = "public_key"
-	privateKeyDBKey = "private_key"
-	saltKey         = "salt_key"
-=======
-	resultQRFolder = "result_qr_codes"
 	seedSize       = 32
->>>>>>> e5bf59ff
 )
 
 type AirgappedMachine struct {
