package requests

import "errors"

func (r *DKGProposalPubKeyConfirmationRequest) Validate() error {
	if r.ParticipantId < 0 {
		return errors.New("{ParticipantId} cannot be a negative number")
	}

	if len(r.PubKey) == 0 {
		return errors.New("{PubKey} cannot zero length")
	}

<<<<<<< HEAD
	if r.CreatedAt == nil {
		return errors.New("{CreatedAt} cannot be a nil")
=======
	if r.CreatedAt.IsZero() {
		return errors.New("{CreatedAt} is not set")
>>>>>>> 031e829c
	}

	return nil
}

func (r *DKGProposalCommitConfirmationRequest) Validate() error {
	if r.ParticipantId < 0 {
		return errors.New("{ParticipantId} cannot be a negative number")
	}

	if len(r.Commit) == 0 {
		return errors.New("{Commit} cannot zero length")
	}

<<<<<<< HEAD
	if r.CreatedAt == nil {
		return errors.New("{CreatedAt} cannot be a nil")
=======
	if r.CreatedAt.IsZero() {
		return errors.New("{CreatedAt} is not set")
>>>>>>> 031e829c
	}

	return nil
}

func (r *DKGProposalDealConfirmationRequest) Validate() error {
	if r.ParticipantId < 0 {
		return errors.New("{ParticipantId} cannot be a negative number")
	}

	if len(r.Deal) == 0 {
		return errors.New("{Deal} cannot zero length")
	}

<<<<<<< HEAD
	if r.CreatedAt == nil {
		return errors.New("{CreatedAt} cannot be a nil")
=======
	if r.CreatedAt.IsZero() {
		return errors.New("{CreatedAt} is not set")
>>>>>>> 031e829c
	}

	return nil
}

func (r *DKGProposalResponseConfirmationRequest) Validate() error {
	if r.ParticipantId < 0 {
		return errors.New("{ParticipantId} cannot be a negative number")
	}

	if len(r.Response) == 0 {
		return errors.New("{Response} cannot zero length")
	}

<<<<<<< HEAD
	if r.CreatedAt == nil {
		return errors.New("{CreatedAt} cannot be a nil")
=======
	if r.CreatedAt.IsZero() {
		return errors.New("{CreatedAt} is not set")
	}

	return nil
}

func (r *DKGProposalMasterKeyConfirmationRequest) Validate() error {
	if r.ParticipantId < 0 {
		return errors.New("{ParticipantId} cannot be a negative number")
	}

	if len(r.MasterKey) == 0 {
		return errors.New("{MasterKey} cannot zero length")
	}

	if r.CreatedAt.IsZero() {
		return errors.New("{CreatedAt} is not set")
>>>>>>> 031e829c
	}

	return nil
}

func (r *DKGProposalConfirmationErrorRequest) Validate() error {
	if r.ParticipantId < 0 {
		return errors.New("{ParticipantId} cannot be a negative number")
	}

<<<<<<< HEAD
	if r.CreatedAt == nil {
		return errors.New("{CreatedAt} cannot be a nil")
=======
	if r.Error == nil {
		return errors.New("{Error} cannot be a nil")
	}

	if r.CreatedAt.IsZero() {
		return errors.New("{CreatedAt} is not set")
>>>>>>> 031e829c
	}

	return nil
}<|MERGE_RESOLUTION|>--- conflicted
+++ resolved
@@ -11,13 +11,8 @@
 		return errors.New("{PubKey} cannot zero length")
 	}
 
-<<<<<<< HEAD
-	if r.CreatedAt == nil {
-		return errors.New("{CreatedAt} cannot be a nil")
-=======
 	if r.CreatedAt.IsZero() {
 		return errors.New("{CreatedAt} is not set")
->>>>>>> 031e829c
 	}
 
 	return nil
@@ -32,13 +27,8 @@
 		return errors.New("{Commit} cannot zero length")
 	}
 
-<<<<<<< HEAD
-	if r.CreatedAt == nil {
-		return errors.New("{CreatedAt} cannot be a nil")
-=======
 	if r.CreatedAt.IsZero() {
 		return errors.New("{CreatedAt} is not set")
->>>>>>> 031e829c
 	}
 
 	return nil
@@ -53,13 +43,8 @@
 		return errors.New("{Deal} cannot zero length")
 	}
 
-<<<<<<< HEAD
-	if r.CreatedAt == nil {
-		return errors.New("{CreatedAt} cannot be a nil")
-=======
 	if r.CreatedAt.IsZero() {
 		return errors.New("{CreatedAt} is not set")
->>>>>>> 031e829c
 	}
 
 	return nil
@@ -74,10 +59,6 @@
 		return errors.New("{Response} cannot zero length")
 	}
 
-<<<<<<< HEAD
-	if r.CreatedAt == nil {
-		return errors.New("{CreatedAt} cannot be a nil")
-=======
 	if r.CreatedAt.IsZero() {
 		return errors.New("{CreatedAt} is not set")
 	}
@@ -96,7 +77,6 @@
 
 	if r.CreatedAt.IsZero() {
 		return errors.New("{CreatedAt} is not set")
->>>>>>> 031e829c
 	}
 
 	return nil
@@ -107,17 +87,12 @@
 		return errors.New("{ParticipantId} cannot be a negative number")
 	}
 
-<<<<<<< HEAD
-	if r.CreatedAt == nil {
-		return errors.New("{CreatedAt} cannot be a nil")
-=======
 	if r.Error == nil {
 		return errors.New("{Error} cannot be a nil")
 	}
 
 	if r.CreatedAt.IsZero() {
 		return errors.New("{CreatedAt} is not set")
->>>>>>> 031e829c
 	}
 
 	return nil
