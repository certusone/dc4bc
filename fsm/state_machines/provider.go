--- conflicted
+++ resolved
@@ -43,11 +43,6 @@
 
 // Create new fsm with unique id
 // transactionId required for unique identify dump
-<<<<<<< HEAD
-func Create(transactionId string) (*FSMInstance, error) {
-	var err error
-	i := &FSMInstance{}
-=======
 func Create() (*FSMInstance, error) {
 	var (
 		err error
@@ -59,7 +54,6 @@
 		return nil, err
 	}
 
->>>>>>> 031e829c
 	err = i.InitDump(transactionId)
 
 	if err != nil {
@@ -72,11 +66,7 @@
 	return i, err
 }
 
-<<<<<<< HEAD
-// Get fsm from dump
-=======
 // DKGQuorumGet fsm from dump
->>>>>>> 031e829c
 func FromDump(data []byte) (*FSMInstance, error) {
 	var err error
 
@@ -137,15 +127,9 @@
 		TransactionId: transactionId,
 		State:         fsm.StateGlobalIdle,
 		Payload: &internal.DumpedMachineStatePayload{
-<<<<<<< HEAD
-			TransactionId:               transactionId,
-			ConfirmationProposalPayload: nil,
-			DKGProposalPayload:          nil,
-=======
 			TransactionId:            transactionId,
 			SignatureProposalPayload: nil,
 			DKGProposalPayload:       nil,
->>>>>>> 031e829c
 		},
 	}
 	return nil
@@ -180,11 +164,7 @@
 // TODO: Add decryption
 func (d *FSMDump) Unmarshal(data []byte) error {
 	if d == nil {
-<<<<<<< HEAD
-		return errors.New("dump struct is not initialized")
-=======
 		return errors.New("dump is not initialized")
->>>>>>> 031e829c
 	}
 
 	return json.Unmarshal(data, d)
