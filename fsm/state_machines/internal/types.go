package internal

import (
	"time"
)

type ConfirmationParticipantStatus uint8

const (
	SigConfirmationAwaitConfirmation ConfirmationParticipantStatus = iota
	SigConfirmationConfirmed
	SigConfirmationDeclined
	SigConfirmationError
)

func (s ConfirmationParticipantStatus) String() string {
	var str = "undefined"
	switch s {
	case SigConfirmationAwaitConfirmation:
		str = "SigConfirmationAwaitConfirmation"
	case SigConfirmationConfirmed:
		str = "SigConfirmationConfirmed"
	case SigConfirmationDeclined:
		str = "SigConfirmationDeclined"
	case SigConfirmationError:
		str = "SigConfirmationError"
	}
	return str
}

type SignatureConfirmation struct {
	Quorum    SignatureProposalQuorum
	CreatedAt time.Time
	ExpiresAt time.Time
}

type SignatureProposalParticipant struct {
	// Public title for address, such as name, nickname, organization
	ParticipantId int
	Title         string
	PubKey        []byte
	DkgPubKey     []byte
<<<<<<< HEAD
	// For validation user confirmation: sign(InvitationSecret, PubKey) => user
	InvitationSecret string
	Status           ConfirmationParticipantStatus
	UpdatedAt        time.Time
=======
	Status        ParticipantStatus
	UpdatedAt     time.Time
>>>>>>> ed744d4d
}

// Unique alias for map iteration - Public Key Fingerprint
// Excludes array merge and rotate operations
type SignatureProposalQuorum map[string]*SignatureProposalParticipant

// DKG proposal

type DKGParticipantStatus uint8

const (
	CommitAwaitConfirmation DKGParticipantStatus = iota
	CommitConfirmed
	CommitConfirmationError
	DealAwaitConfirmation
	DealConfirmed
	DealConfirmationError
	ResponseAwaitConfirmation
	ResponseConfirmed
	ResponseConfirmationError
	MasterKeyAwaitConfirmation
	MasterKeyConfirmed
	MasterKeyConfirmationError
)

type DKGProposalParticipant struct {
	Title     string
	PubKey    []byte
	Commit    []byte
	Deal      []byte
	Response  []byte
	MasterKey []byte
	Status    DKGParticipantStatus
	Error     error
	UpdatedAt time.Time
}

type DKGProposalQuorum map[int]*DKGProposalParticipant

type DKGConfirmation struct {
	Quorum    DKGProposalQuorum
	CreatedAt *time.Time
	ExpiresAt *time.Time
}

type DKGProposalParticipantStatus uint8

func (s DKGParticipantStatus) String() string {
	var str = "undefined"
	switch s {
	case CommitAwaitConfirmation:
		str = "CommitAwaitConfirmation"
	case CommitConfirmed:
		str = "CommitConfirmed"
	case CommitConfirmationError:
		str = "CommitConfirmationError"
	case DealAwaitConfirmation:
		str = "DealAwaitConfirmation"
	case DealConfirmed:
		str = "DealConfirmed"
	case DealConfirmationError:
		str = "DealConfirmationError"
	case ResponseAwaitConfirmation:
		str = "ResponseAwaitConfirmation"
	case ResponseConfirmed:
		str = "ResponseConfirmed"
	case ResponseConfirmationError:
		str = "ResponseConfirmationError"
	case MasterKeyAwaitConfirmation:
		str = "MasterKeyAwaitConfirmation"
	case MasterKeyConfirmed:
		str = "MasterKeyConfirmed"
	case MasterKeyConfirmationError:
		str = "MasterKeyConfirmationError"
	}
	return str
}

// Signing proposal

type SigningConfirmation struct {
	Quorum           SigningProposalQuorum
	RecoveredKey     []byte
	SrcPayload       []byte
	EncryptedPayload []byte
	CreatedAt        time.Time
	ExpiresAt        time.Time
}

type SigningProposalQuorum map[int]*SigningProposalParticipant

type SigningParticipantStatus uint8

const (
	SigningIdle SigningParticipantStatus = iota
	SigningAwaitConfirmation
	SigningConfirmed
	SigningDeclined
	SigningAwaitPartialKeys
	SigningPartialKeysConfirmed
	SigningError
	SigningProcess
)

func (s SigningParticipantStatus) String() string {
	var str = "undefined"
	switch s {
	case SigningIdle:
		str = "SigningIdle"
	case SigningAwaitConfirmation:
		str = "SigningAwaitConfirmation"
	case SigningConfirmed:
		str = "SigningConfirmed"
	case SigningAwaitPartialKeys:
		str = "SigningAwaitPartialKeys"
	case SigningPartialKeysConfirmed:
		str = "SigningPartialKeysConfirmed"
	case SigningError:
		str = "SigningError"
	case SigningProcess:
		str = "SigningProcess"
	}
	return str
}

type SigningProposalParticipant struct {
	Title      string
	Status     SigningParticipantStatus
	PartialKey []byte
	Error      error
	UpdatedAt  time.Time
}<|MERGE_RESOLUTION|>--- conflicted
+++ resolved
@@ -1,6 +1,7 @@
 package internal
 
 import (
+	"crypto/rsa"
 	"time"
 )
 
@@ -40,15 +41,10 @@
 	Title         string
 	PubKey        []byte
 	DkgPubKey     []byte
-<<<<<<< HEAD
 	// For validation user confirmation: sign(InvitationSecret, PubKey) => user
 	InvitationSecret string
-	Status           ConfirmationParticipantStatus
+	Status           ParticipantStatus
 	UpdatedAt        time.Time
-=======
-	Status        ParticipantStatus
-	UpdatedAt     time.Time
->>>>>>> ed744d4d
 }
 
 // Unique alias for map iteration - Public Key Fingerprint
