package signature_proposal_fsm

import (
	"errors"
	"fmt"

	"github.com/depools/dc4bc/fsm/config"
	"github.com/depools/dc4bc/fsm/fsm"
	"github.com/depools/dc4bc/fsm/state_machines/internal"
	"github.com/depools/dc4bc/fsm/types/requests"
	"github.com/depools/dc4bc/fsm/types/responses"
)

// init -> awaitingConfirmations
// args: payload, signing id, participants list
func (m *SignatureProposalFSM) actionInitSignatureProposal(inEvent fsm.Event, args ...interface{}) (outEvent fsm.Event, response interface{}, err error) {
	m.payloadMu.Lock()
	defer m.payloadMu.Unlock()

	if len(args) != 1 {
		err = errors.New("{arg0} required {SignatureProposalParticipantsListRequest}")
		return
	}

	request, ok := args[0].(requests.SignatureProposalParticipantsListRequest)

	if !ok {
		err = errors.New("cannot cast {arg0} to type {SignatureProposalParticipantsListRequest}")
		return
	}

	if err = request.Validate(); err != nil {
		return
	}

	m.payload.SignatureProposalPayload = &internal.SignatureConfirmation{
		Quorum:    make(internal.SignatureProposalQuorum),
		CreatedAt: request.CreatedAt,
		ExpiresAt: request.CreatedAt.Add(config.SignatureProposalConfirmationDeadline),
	}

	for index, participant := range request.Participants {
		//participantId := createFingerprint(&participant.DkgPubKey)
		m.payload.SignatureProposalPayload.Quorum[index] = &internal.SignatureProposalParticipant{
			Addr:      participant.Addr,
			PubKey:    participant.PubKey,
			DkgPubKey: participant.DkgPubKey,
			Status:    internal.SigConfirmationAwaitConfirmation,
			Threshold: request.SigningThreshold,
			UpdatedAt: request.CreatedAt,
		}

		m.payload.SetPubKeyAddr(participant.Addr, participant.PubKey)
	}

	// Checking fo quorum length
	if m.payload.SigQuorumCount() != len(request.Participants) {
		err = errors.New("error with creating {SignatureProposalQuorum}")
		return
	}

	// Make response

	responseData := make(responses.SignatureProposalParticipantInvitationsResponse, 0)

	for participantId, participant := range m.payload.SignatureProposalPayload.Quorum {
		responseEntry := &responses.SignatureProposalParticipantInvitationEntry{
			ParticipantId: participantId,
			Addr:          participant.Addr,
			Threshold:     participant.Threshold,
			DkgPubKey:     participant.DkgPubKey,
<<<<<<< HEAD
=======
			PubKey:        participant.PubKey,
>>>>>>> db0ba043
		}
		responseData = append(responseData, responseEntry)
	}

	return inEvent, responseData, nil
}

// TODO: Add timeout checking
func (m *SignatureProposalFSM) actionProposalResponseByParticipant(inEvent fsm.Event, args ...interface{}) (outEvent fsm.Event, response interface{}, err error) {
	m.payloadMu.Lock()
	defer m.payloadMu.Unlock()

	if len(args) != 1 {
		err = errors.New("{arg0} required {SignatureProposalParticipantRequest}")
		return
	}

	request, ok := args[0].(requests.SignatureProposalParticipantRequest)

	if !ok {
		err = errors.New("cannot cast {arg0} to type {SignatureProposalParticipantRequest}")
		return
	}

	if err = request.Validate(); err != nil {
		return
	}

	if !m.payload.SigQuorumExists(request.ParticipantId) {
		err = errors.New("{ParticipantId} not exist in quorum")
		return
	}

	signatureProposalParticipant := m.payload.SigQuorumGet(request.ParticipantId)
	if signatureProposalParticipant.UpdatedAt.Add(config.SignatureProposalConfirmationDeadline).Before(request.CreatedAt) {
		outEvent = eventSetValidationCanceledByTimeout
		return
	}

	if signatureProposalParticipant.Status != internal.SigConfirmationAwaitConfirmation {
		err = errors.New(fmt.Sprintf("cannot apply reply participant with {Status} = {\"%s\"}", signatureProposalParticipant.Status))
		return
	}

	switch inEvent {
	case EventConfirmSignatureProposal:
		signatureProposalParticipant.Status = internal.SigConfirmationConfirmed
	case EventDeclineProposal:
		signatureProposalParticipant.Status = internal.SigConfirmationDeclined
	default:
		err = errors.New(fmt.Sprintf("unsupported event for action {inEvent} = {\"%s\"}", inEvent))
		return
	}

	signatureProposalParticipant.UpdatedAt = request.CreatedAt
	m.payload.SignatureProposalPayload.UpdatedAt = request.CreatedAt

	m.payload.SigQuorumUpdate(request.ParticipantId, signatureProposalParticipant)

	return
}

func (m *SignatureProposalFSM) actionValidateSignatureProposal(inEvent fsm.Event, args ...interface{}) (outEvent fsm.Event, response interface{}, err error) {
	var (
		isContainsDecline bool
	)

	m.payloadMu.Lock()
	defer m.payloadMu.Unlock()

	if m.payload.SignatureProposalPayload.IsExpired() {
		outEvent = eventSetValidationCanceledByTimeout
		return
	}

	unconfirmedParticipants := m.payload.SigQuorumCount()

	for _, participant := range m.payload.SignatureProposalPayload.Quorum {
		if participant.Status == internal.SigConfirmationConfirmed {
			unconfirmedParticipants--
		} else if participant.Status == internal.SigConfirmationDeclined {
			isContainsDecline = true
		}
	}

	if isContainsDecline {
		outEvent = eventSetValidationCanceledByParticipant
		return
	}

	// The are no declined and timed out participants, check for all confirmations
	if unconfirmedParticipants > 0 {
		return
	}

	responseData := make(responses.SignatureProposalParticipantStatusResponse, 0)

	for participantId, participant := range m.payload.SignatureProposalPayload.Quorum {
		responseEntry := &responses.SignatureProposalParticipantStatusEntry{
			ParticipantId: participantId,
			Addr:          participant.Addr,
			Status:        uint8(participant.Status),
		}
		responseData = append(responseData, responseEntry)
	}

	return eventSetProposalValidatedInternal, responseData, nil
}

func (m *SignatureProposalFSM) actionSignatureProposalCanceledByTimeout(inEvent fsm.Event, args ...interface{}) (outEvent fsm.Event, response interface{}, err error) {
	m.payloadMu.Lock()
	defer m.payloadMu.Unlock()

	responseData := make(responses.SignatureProposalParticipantStatusResponse, 0)

	for participantId, participant := range m.payload.SignatureProposalPayload.Quorum {
		responseEntry := &responses.SignatureProposalParticipantStatusEntry{
			ParticipantId: participantId,
			Addr:          participant.Addr,
			Status:        uint8(participant.Status),
		}
		responseData = append(responseData, responseEntry)
	}

	return inEvent, responseData, nil

}<|MERGE_RESOLUTION|>--- conflicted
+++ resolved
@@ -69,10 +69,7 @@
 			Addr:          participant.Addr,
 			Threshold:     participant.Threshold,
 			DkgPubKey:     participant.DkgPubKey,
-<<<<<<< HEAD
-=======
 			PubKey:        participant.PubKey,
->>>>>>> db0ba043
 		}
 		responseData = append(responseData, responseEntry)
 	}
