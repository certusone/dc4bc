--- conflicted
+++ resolved
@@ -41,22 +41,12 @@
 	for index, participant := range request.Participants {
 		participantId := createFingerprint(&participant.PubKey)
 		m.payload.SignatureProposalPayload.Quorum[participantId] = &internal.SignatureProposalParticipant{
-<<<<<<< HEAD
-			ParticipantId:    index,
-			Title:            participant.Title,
-			PubKey:           parsedPubKey,
-			DkgPubKey:        participant.DkgPubKey,
-			InvitationSecret: secret,
-			Status:           internal.SigConfirmationAwaitConfirmation,
-			UpdatedAt:        request.CreatedAt,
-=======
 			ParticipantId: index,
 			Title:         participant.Addr,
 			PubKey:        participant.PubKey,
 			DkgPubKey:     participant.DkgPubKey,
 			Status:        internal.SignatureConfirmationAwaitConfirmation,
 			UpdatedAt:     request.CreatedAt,
->>>>>>> ed744d4d
 		}
 	}
 
