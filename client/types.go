package client

import (
	"bytes"
	"encoding/json"
	"fmt"
	"github.com/depools/dc4bc/fsm/fsm"
	"time"

	"github.com/depools/dc4bc/fsm/fsm"
	"github.com/depools/dc4bc/fsm/state_machines/dkg_proposal_fsm"
	"github.com/depools/dc4bc/fsm/state_machines/signature_proposal_fsm"
	"github.com/depools/dc4bc/fsm/types/requests"
	"github.com/depools/dc4bc/storage"
)

type OperationType string

const (
	DKGCommits OperationType = "dkg_commits"
)

type Operation struct {
	ID            string // UUID4
	Type          OperationType
	Payload       []byte
	Result        []byte
	CreatedAt     time.Time
	DKGIdentifier string
	To            string
	Event         fsm.Event
}

func (o *Operation) Check(o2 *Operation) error {
	if o.ID != o2.ID {
		return fmt.Errorf("o1.ID (%s) != o2.ID (%s)", o.ID, o2.ID)
	}

	if o.Type != o2.Type {
		return fmt.Errorf("o1.Type (%s) != o2.Type (%s)", o.Type, o2.Type)
	}

	if !bytes.Equal(o.Payload, o2.Payload) {
		return fmt.Errorf("o1.Payload (%v) != o2.Payload (%v)", o.Payload, o2.Payload)
	}

	return nil
}

<<<<<<< HEAD
type FSMRequest struct {
	Event fsm.Event
	Args  []interface{}
}

func FSMRequestFromBytes(data []byte) (FSMRequest, error) {
	var (
		r   FSMRequest
		err error
	)
	if err = json.Unmarshal(data, &r); err != nil {
		return r, err
	}
	return r, err
}

func FSMRequestToBytes(event fsm.Event, req interface{}) ([]byte, error) {
	fsmReq := FSMRequest{
		Event: event,
		Args:  []interface{}{req},
	}
	return json.Marshal(fsmReq)
=======
func FSMRequestFromMessage(message storage.Message) (interface{}, error) {
	var resolvedValue interface{}
	switch fsm.Event(message.Event) {
	case signature_proposal_fsm.EventInitProposal:
		var req requests.SignatureProposalParticipantsListRequest
		if err := json.Unmarshal(message.Data, &req); err != nil {
			return fmt.Errorf("failed to unmarshal fsm req: %v", err), nil
		}
		resolvedValue = req
	case dkg_proposal_fsm.EventDKGCommitConfirmationReceived:
		var req requests.DKGProposalCommitConfirmationRequest
		if err := json.Unmarshal(message.Data, &req); err != nil {
			return fmt.Errorf("failed to unmarshal fsm req: %v", err), nil
		}
		resolvedValue = req
	case dkg_proposal_fsm.EventDKGDealConfirmationReceived:
		var req requests.DKGProposalDealConfirmationRequest
		if err := json.Unmarshal(message.Data, &req); err != nil {
			return fmt.Errorf("failed to unmarshal fsm req: %v", err), nil
		}
		resolvedValue = req
	case dkg_proposal_fsm.EventDKGResponseConfirmationReceived:
		var req requests.DKGProposalResponseConfirmationRequest
		if err := json.Unmarshal(message.Data, &req); err != nil {
			return fmt.Errorf("failed to unmarshal fsm req: %v", err), nil
		}
		resolvedValue = req
	case dkg_proposal_fsm.EventDKGMasterKeyConfirmationReceived:
		var req requests.DKGProposalMasterKeyConfirmationRequest
		if err := json.Unmarshal(message.Data, &req); err != nil {
			return fmt.Errorf("failed to unmarshal fsm req: %v", err), nil
		}
		resolvedValue = req
	default:
		return nil, fmt.Errorf("invalid event: %s", message.Event)
	}

	return resolvedValue, nil
>>>>>>> 0037421f
}<|MERGE_RESOLUTION|>--- conflicted
+++ resolved
@@ -4,7 +4,6 @@
 	"bytes"
 	"encoding/json"
 	"fmt"
-	"github.com/depools/dc4bc/fsm/fsm"
 	"time"
 
 	"github.com/depools/dc4bc/fsm/fsm"
@@ -47,30 +46,6 @@
 	return nil
 }
 
-<<<<<<< HEAD
-type FSMRequest struct {
-	Event fsm.Event
-	Args  []interface{}
-}
-
-func FSMRequestFromBytes(data []byte) (FSMRequest, error) {
-	var (
-		r   FSMRequest
-		err error
-	)
-	if err = json.Unmarshal(data, &r); err != nil {
-		return r, err
-	}
-	return r, err
-}
-
-func FSMRequestToBytes(event fsm.Event, req interface{}) ([]byte, error) {
-	fsmReq := FSMRequest{
-		Event: event,
-		Args:  []interface{}{req},
-	}
-	return json.Marshal(fsmReq)
-=======
 func FSMRequestFromMessage(message storage.Message) (interface{}, error) {
 	var resolvedValue interface{}
 	switch fsm.Event(message.Event) {
@@ -109,5 +84,4 @@
 	}
 
 	return resolvedValue, nil
->>>>>>> 0037421f
 }