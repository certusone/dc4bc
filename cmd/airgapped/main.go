--- conflicted
+++ resolved
@@ -35,13 +35,7 @@
 	airgapped *airgapped.Machine
 	commands  map[string]*terminalCommand
 
-<<<<<<< HEAD
 	currentCommand string
-}
-
-func NewTerminal(machine *airgapped.Machine) *terminal {
-	t := terminal{bufio.NewReader(os.Stdin), machine, make(map[string]*terminalCommand), ""}
-=======
 	stopDroppingSensitiveData chan bool
 }
 
@@ -50,9 +44,9 @@
 		bufio.NewReader(os.Stdin),
 		machine,
 		make(map[string]*terminalCommand),
+		"",
 		make(chan bool),
 	}
->>>>>>> b931c2e1
 	t.addCommand("read_qr", &terminalCommand{
 		commandHandler: t.readQRCommand,
 		description:    "Reads QR chunks from camera, handle a decoded operation and returns paths to qr chunks of operation's result",
@@ -375,7 +369,6 @@
 	signal.Notify(c, os.Interrupt)
 
 	t := NewTerminal(air)
-	go t.dropSensitiveData(passwordLifeDuration)
 	go func() {
 		for range c {
 			if t.currentCommand == "read_qr" {
@@ -385,12 +378,7 @@
 			fmt.Printf("Intercepting SIGINT, please type `exit` to stop the machine\n>>> ")
 		}
 	}()
-
-<<<<<<< HEAD
-=======
-	t := NewTerminal(air)
 	go t.dropSensitiveDataByTicker(passwordLifeDuration)
->>>>>>> b931c2e1
 	if err = t.run(); err != nil {
 		log.Fatalf(err.Error())
 	}
